#![allow(clippy::cognitive_complexity)]
#![allow(clippy::new_without_default)]
#![allow(clippy::too_many_arguments)]

use std::borrow::Borrow;
use std::cmp::Ordering;
use std::path::PathBuf;
use std::str::{self, SplitWhitespace};
use time::Tm;

use crate::config::{parse_config, Colors, Config, TabUiType};
use crate::editor;
use crate::messaging::{MessagingUI, Timestamp};
use crate::notifier::Notifier;
use crate::tab::Tab;
use crate::tab_area::TabArea;
use crate::widget::WidgetRet;

use libtiny_common::{ChanNameRef, MsgSource, MsgTarget, TabStyle};
use term_input::{Arrow, Event, Key};
pub use termbox_simple::{CellBuf, Termbox};

#[derive(Debug)]
pub(crate) enum TUIRet {
    Abort,
    KeyHandled,
    KeyIgnored(Key),
    EventIgnored(Event),

    /// INVARIANT: The vec will have at least one char.
    // Can't make MsgSource a ref because of this weird error:
    // https://users.rust-lang.org/t/borrow-checker-bug/5165
    Input {
        msg: Vec<char>,
        from: MsgSource,
    },
}

struct CmdUsage {
    name: &'static str,
    description: &'static str,
    usage: &'static str,
}

impl CmdUsage {
    const fn new(name: &'static str, description: &'static str, usage: &'static str) -> CmdUsage {
        CmdUsage {
            name,
            description,
            usage,
        }
    }
}

const CLEAR_CMD: CmdUsage = CmdUsage::new("clear", "Clears current tab", "/clear");
const IGNORE_CMD: CmdUsage = CmdUsage::new("ignore", "Ignore join/quit messages", "/ignore");
const NOTIFY_CMD: CmdUsage = CmdUsage::new(
    "notify",
    "Set channel notifications",
    "/notify [off|mentions|messages]",
);
const SWITCH_CMD: CmdUsage = CmdUsage::new("switch", "Switches to tab", "/switch <tab name>");
const RELOAD_CMD: CmdUsage = CmdUsage::new("reload", "Reloads config file", "/reload");
const TAB_UI_CMD: CmdUsage = CmdUsage::new("tabui", "Toggle the tab ui style", "/tabui");

<<<<<<< HEAD
const TUI_COMMANDS: [CmdUsage; 7] = [
    CLEAR_CMD,
    IGNORE_CMD,
    NOTIFY_CMD,
    SWITCH_CMD,
    STATUSLINE_CMD,
    RELOAD_CMD,
    TAB_UI_CMD,
];
=======
const TUI_COMMANDS: [CmdUsage; 5] = [CLEAR_CMD, IGNORE_CMD, NOTIFY_CMD, SWITCH_CMD, RELOAD_CMD];
>>>>>>> b938bd71

pub struct TUI {
    /// Termbox instance
    tb: Termbox,

    /// Color scheme
    colors: Colors,

    /// Max number of message lines
    scrollback: usize,

    tabs: Vec<Tab>,
    tab_area: TabArea,
    width: i32,
    height: i32,

    /// Config file path
    config_path: Option<PathBuf>,
}

impl TUI {
    pub(crate) fn new(config_path: PathBuf) -> TUI {
        let tb = Termbox::init().unwrap(); // TODO: check errors
        TUI::new_tb(Some(config_path), tb)
    }

    /// Create a test instance. Does not render to the screen, just updates the termbox buffer.
    /// Useful for testing rendering. See also [`get_front_buffer`](TUI::get_front_buffer).
    pub fn new_test(w: u16, h: u16) -> TUI {
        let tb = Termbox::init_test(w, h);
        TUI::new_tb(None, tb)
    }

    /// Get termbox front buffer. Useful for testing rendering.
    pub(crate) fn get_front_buffer(&self) -> CellBuf {
        self.tb.get_front_buffer()
    }

    pub(crate) fn activate(&mut self) {
        self.tb.activate()
    }

    fn new_tb(config_path: Option<PathBuf>, tb: Termbox) -> TUI {
        // This is now done in reload_config() below
        // tb.set_clear_attributes(colors.clear.fg as u8, colors.clear.bg as u8);

        let width = tb.width() as i32;
        let height = tb.height() as i32;

        let mut tui = TUI {
            tb,
            colors: Colors::default(),
            scrollback: usize::MAX,
            tabs: Vec::new(),
            tab_area: TabArea::new(width),
            width,
            height,
<<<<<<< HEAD
            show_statusline: false,
            statusline_visible: statusline_visible(width, height),
=======
            h_scroll: 0,
>>>>>>> b938bd71
            config_path,
        };

        // Init "mentions" tab. This needs to happen right after creating the TUI to be able to
        // show any errors in TUI.
        tui.new_server_tab("mentions", None);
        tui.add_client_msg(
            "Any mentions to you will be listed here.",
            &MsgTarget::Server { serv: "mentions" },
        );

        tui.reload_config();
        tui
    }

    fn ignore(&mut self, src: &MsgSource) {
        match src {
            MsgSource::Serv { serv } => {
                self.toggle_ignore(&MsgTarget::AllServTabs { serv: &serv });
            }
            MsgSource::Chan { serv, chan } => {
                self.toggle_ignore(&MsgTarget::Chan {
                    serv: &serv,
                    chan: chan.borrow(),
                });
            }
            MsgSource::User { serv, nick } => {
                self.toggle_ignore(&MsgTarget::User {
                    serv: &serv,
                    nick: &nick,
                });
            }
        }
    }

    fn notify(&mut self, words: &mut SplitWhitespace, src: &MsgSource) {
        if !cfg!(feature = "desktop-notifications") {
            self.add_client_msg(
                "Desktop notification support is disabled in this build. \
                Please see https://github.com/osa1/tiny/#installation for \
                instructions on enabling desktop notifications or get a \
                pre-built binary with libdbus in https://github.com/osa1/tiny/releases.",
                &MsgTarget::CurrentTab,
            );
            return;
        }

        let words: Vec<&str> = words.collect();

        let mut show_usage = || self.add_client_err_msg(NOTIFY_CMD.usage, &MsgTarget::CurrentTab);

        if words.is_empty() {
            self.show_notify_mode(&MsgTarget::CurrentTab);
        } else if words.len() != 1 {
            show_usage();
        } else {
            let notifier = match words[0] {
                "off" => {
                    self.add_client_notify_msg("Notifications turned off", &MsgTarget::CurrentTab);
                    Notifier::Off
                }
                "mentions" => {
                    self.add_client_notify_msg(
                        "Notifications enabled for mentions",
                        &MsgTarget::CurrentTab,
                    );
                    Notifier::Mentions
                }
                "messages" => {
                    self.add_client_notify_msg(
                        "Notifications enabled for all messages",
                        &MsgTarget::CurrentTab,
                    );
                    Notifier::Messages
                }
                _ => {
                    return show_usage();
                }
            };
            // can't use `MsgSource::to_target` here, `Serv` case is different
            let tab_target = match src {
                MsgSource::Serv { ref serv } => MsgTarget::AllServTabs { serv },
                MsgSource::Chan { ref serv, ref chan } => MsgTarget::Chan {
                    serv,
                    chan: chan.borrow(),
                },
                MsgSource::User { ref serv, ref nick } => MsgTarget::User { serv, nick },
            };
            self.set_notifier(notifier, &tab_target);
        }
    }

    pub(crate) fn try_handle_cmd(&mut self, cmd: &str, src: &MsgSource) -> bool {
        let mut words = cmd.split_whitespace();
        match words.next() {
            Some("clear") => {
                self.clear(&src.to_target());
                true
            }
            Some("ignore") => {
                self.ignore(src);
                true
            }
            Some("notify") => {
                self.notify(&mut words, src);
                true
            }
            Some("switch") => {
                match words.next() {
                    Some(s) => self.tab_area.switch(s, &self.tabs),
                    None => self.add_client_err_msg(SWITCH_CMD.usage, &MsgTarget::CurrentTab),
                }
                true
            }
            Some("reload") => {
                self.reload_config();
                true
            }
            Some("tabui") => {
                self.toggle_tab_ui();
                true
            }
            Some("help") => {
                self.add_client_msg("TUI Commands: ", &MsgTarget::CurrentTab);
                for cmd in TUI_COMMANDS.iter() {
                    self.add_client_msg(
                        &format!(
                            "/{:<10} - {:<25} - Usage: {}",
                            cmd.name, cmd.description, cmd.usage
                        ),
                        &MsgTarget::CurrentTab,
                    );
                }
                // false to fall through to print help for cmd.rs commands
                false
            }
            _ => false,
        }
    }

    pub(crate) fn reload_config(&mut self) {
        if let Some(ref config_path) = self.config_path {
            match parse_config(config_path) {
                Err(err) => {
                    self.add_client_err_msg(
                        &format!("Can't parse TUI config: {:?}", err),
                        &MsgTarget::CurrentTab,
                    );
                }
                Ok(Config {
                    colors,
                    scrollback,
                    tab_ui,
                }) => {
                    self.set_colors(colors);
                    self.scrollback = scrollback.max(1);

                    if let Some(tab_ui) = tab_ui {
                        self.tab_area = match (self.tab_area, tab_ui) {
                            (TabArea::TabLine(line), TabUiType::Panel) => {
                                TabArea::TabPanel(line.into())
                            }
                            (TabArea::TabPanel(panel), TabUiType::Line) => {
                                TabArea::TabLine(panel.into())
                            }
                            _ => self.tab_area,
                        };
                        // resize to fix the tab area
                        self.resize_();
                    }
                }
            }
        }
    }

    fn toggle_tab_ui(&mut self) {
        self.tab_area = match self.tab_area {
            TabArea::TabLine(line) => TabArea::TabPanel(line.into()),
            TabArea::TabPanel(panel) => TabArea::TabLine(panel.into()),
        };
        self.resize_();
    }

    fn set_colors(&mut self, colors: Colors) {
        self.tb
            .set_clear_attributes(colors.clear.fg as u8, colors.clear.bg as u8);
        self.colors = colors;
    }

    fn new_tab(
        &mut self,
        idx: usize,
        src: MsgSource,
        status: bool,
        notifier: Notifier,
        alias: Option<String>,
    ) {
        use std::collections::HashMap;

        let mut switch_keys: HashMap<char, i8> = HashMap::with_capacity(self.tabs.len());
        for tab in &self.tabs {
            if let Some(key) = tab.switch {
                switch_keys.entry(key).and_modify(|e| *e += 1).or_insert(1);
            }
        }

        let switch = {
            let mut ret = None;
            let mut n = 0;
            let visible_name = match alias.as_ref() {
                None => src.visible_name(),
                Some(ref alias) => alias,
            };
            for ch in visible_name.chars() {
                if !ch.is_alphabetic() {
                    continue;
                }
                match switch_keys.get(&ch) {
                    None => {
                        ret = Some(ch);
                        break;
                    }
                    Some(n_) => {
                        if ret == None || n > *n_ {
                            ret = Some(ch);
                            n = *n_;
                        }
                    }
                }
            }
            ret
        };

<<<<<<< HEAD
        let statusline_height = if self.statusline_visible && self.show_statusline {
            1
        } else {
            0
        };

        let tab_area_offset = self.tab_area.calculate_x_offset(self.width);
        let message_ui_height = if tab_area_offset != 0 { 0 } else { 1 };
=======
>>>>>>> b938bd71
        self.tabs.insert(
            idx,
            Tab {
                alias,
<<<<<<< HEAD
                widget: MessagingUI::new(
                    self.width - tab_area_offset,
                    self.height - message_ui_height - statusline_height,
                    status,
                    self.scrollback,
                ),
=======
                widget: MessagingUI::new(self.width, self.height - 1, status, self.scrollback),
>>>>>>> b938bd71
                src,
                style: TabStyle::Normal,
                switch,
                notifier,
            },
        );
    }

    /// Returns index of the new tab if a new tab is created.
    pub fn new_server_tab(&mut self, serv: &str, alias: Option<String>) -> Option<usize> {
        match self.tab_area.find_serv_tab_idx(serv, &self.tabs) {
            None => {
                let tab_idx = self.tabs.len();
                self.new_tab(
                    tab_idx,
                    MsgSource::Serv {
                        serv: serv.to_owned(),
                    },
                    true,
                    if cfg!(feature = "desktop-notifications") {
                        Notifier::Mentions
                    } else {
                        Notifier::Off
                    },
                    alias,
                );
                Some(tab_idx)
            }
            Some(_) => None,
        }
    }

    /// Closes a server tab and all associated channel tabs.
    pub(crate) fn close_server_tab(&mut self, serv: &str) {
        if let Some(tab_idx) = self.tab_area.find_serv_tab_idx(serv, &self.tabs) {
            self.tabs.retain(|tab: &Tab| tab.src.serv_name() != serv);
            if self.tab_area.active_idx() == tab_idx {
                self.select_tab(if tab_idx == 0 { 0 } else { tab_idx - 1 });
            }
        }
        self.tab_area.fix_scroll_after_close(&self.tabs);
    }

    /// Returns index of the new tab if a new tab is created.
    pub(crate) fn new_chan_tab(&mut self, serv: &str, chan: &ChanNameRef) -> Option<usize> {
        match self.tab_area.find_chan_tab_idx(serv, chan, &self.tabs) {
            None => match self.tab_area.find_last_serv_tab_idx(serv, &self.tabs) {
                None => {
                    self.new_server_tab(serv, None);
                    self.new_chan_tab(serv, chan)
                }
                Some(serv_tab_idx) => {
                    let mut status_val: bool = true;
                    let mut notifier: Option<Notifier> = None;
                    for tab in &self.tabs {
                        if let MsgSource::Serv { serv: ref serv_ } = tab.src {
                            if serv == serv_ {
                                status_val = tab.widget.is_showing_status();
                                notifier = Some(tab.notifier);
                                break;
                            }
                        }
                    }
                    let tab_idx = serv_tab_idx + 1;
                    self.new_tab(
                        tab_idx,
                        MsgSource::Chan {
                            serv: serv.to_owned(),
                            chan: chan.to_owned(),
                        },
                        status_val,
                        notifier.expect("Creating a channel tab, but the server tab doesn't exist"),
                        None,
                    );
                    if self.tab_area.active_idx() >= tab_idx {
                        self.next_tab();
                    }
                    if let Some(nick) = self.tabs[serv_tab_idx].widget.get_nick() {
                        self.tabs[tab_idx].widget.set_nick(nick);
                    }
                    Some(tab_idx)
                }
            },
            Some(_) => None,
        }
    }

    pub(crate) fn close_chan_tab(&mut self, serv: &str, chan: &ChanNameRef) {
        if let Some(tab_idx) = self.tab_area.find_chan_tab_idx(serv, chan, &self.tabs) {
            self.tabs.remove(tab_idx);
            if self.tab_area.active_idx() == tab_idx {
                self.select_tab(if tab_idx == 0 { 0 } else { tab_idx - 1 });
            }
        }
        self.tab_area.fix_scroll_after_close(&self.tabs);
    }

    /// Returns index of the new tab if a new tab is created.
    pub(crate) fn new_user_tab(&mut self, serv: &str, nick: &str) -> Option<usize> {
        match self.tab_area.find_user_tab_idx(serv, nick, &self.tabs) {
            None => match self.tab_area.find_last_serv_tab_idx(serv, &self.tabs) {
                None => {
                    self.new_server_tab(serv, None);
                    self.new_user_tab(serv, nick)
                }
                Some(tab_idx) => {
                    self.new_tab(
                        tab_idx + 1,
                        MsgSource::User {
                            serv: serv.to_owned(),
                            nick: nick.to_owned(),
                        },
                        true,
                        Notifier::Messages,
                        None,
                    );
                    if let Some(nick) = self.tabs[tab_idx].widget.get_nick() {
                        self.tabs[tab_idx + 1].widget.set_nick(nick);
                    }
                    self.tabs[tab_idx + 1].widget.join(nick, None);
                    Some(tab_idx + 1)
                }
            },
            Some(_) => None,
        }
    }

    pub(crate) fn close_user_tab(&mut self, serv: &str, nick: &str) {
        if let Some(tab_idx) = self.tab_area.find_user_tab_idx(serv, nick, &self.tabs) {
            self.tabs.remove(tab_idx);
            if self.tab_area.active_idx() == tab_idx {
                self.select_tab(if tab_idx == 0 { 0 } else { tab_idx - 1 });
            }
        }
        self.tab_area.fix_scroll_after_close(&self.tabs);
    }

    pub(crate) fn handle_input_event(
        &mut self,
        ev: Event,
        rcv_editor_ret: &mut Option<editor::ResultReceiver>,
    ) -> TUIRet {
        match ev {
            Event::Key(key) => self.keypressed(key, rcv_editor_ret),

            Event::String(str) => {
                // For some reason on my terminal newlines in text are
                // translated to carriage returns when pasting so we check for
                // both just to make sure
                if str.contains('\n') || str.contains('\r') {
                    self.run_editor(&str, rcv_editor_ret);
                } else {
                    // TODO this may be too slow for pasting long single lines
                    for ch in str.chars() {
                        self.handle_input_event(Event::Key(Key::Char(ch)), rcv_editor_ret);
                    }
                }
                TUIRet::KeyHandled
            }

            ev => TUIRet::EventIgnored(ev),
        }
    }

    pub(crate) fn handle_editor_result(
        &mut self,
        editor_ret: editor::Result<Vec<String>>,
    ) -> Option<(Vec<String>, MsgSource)> {
        match editor_ret {
            Err(err) => {
                self.handle_editor_err(err);
                None
            }
            Ok(lines) => {
                let tab = &mut self.tabs[self.tab_area.active_idx()].widget;
                // If there's only one line just add it to the input field, do not send it
                if lines.len() == 1 {
                    tab.set_input_field(&lines[0]);
                    None
                } else {
                    // Otherwise add the lines to text field history and send it
                    for line in &lines {
                        tab.add_input_field_history(line);
                    }
                    Some((lines, self.tabs[self.tab_area.active_idx()].src.clone()))
                }
            }
        }
    }

    /// Edit current input + `str` before sending.
    fn run_editor(&mut self, str: &str, rcv_editor_ret: &mut Option<editor::ResultReceiver>) {
        let tab = &mut self.tabs[self.tab_area.active_idx()].widget;
        let (msg, cursor) = tab.flush_input_field();
        match editor::run(&mut self.tb, msg, cursor, str, rcv_editor_ret) {
            Ok(()) => {}
            Err(err) => self.handle_editor_err(err),
        }
    }

    fn handle_editor_err(&mut self, err: editor::Error) {
        use std::env::VarError;

        let editor::Error {
            text_field_contents,
            cursor,
            kind,
        } = err;

        match kind {
            editor::ErrorKind::Io(err) => {
                self.add_client_err_msg(
                    &format!("Error while running $EDITOR: {:?}", err),
                    &MsgTarget::CurrentTab,
                );
            }
            editor::ErrorKind::Var(VarError::NotPresent) => {
                self.add_client_err_msg(
                    "Can't paste multi-line string: \
                             make sure your $EDITOR is set",
                    &MsgTarget::CurrentTab,
                );
            }
            editor::ErrorKind::Var(VarError::NotUnicode(_)) => {
                self.add_client_err_msg(
                    "Can't paste multi-line string: \
                             can't parse $EDITOR (not unicode)",
                    &MsgTarget::CurrentTab,
                );
            }
        }

        // Restore text field contents
        let tab = &mut self.tabs[self.tab_area.active_idx()].widget;
        tab.set_input_field(&text_field_contents);
        tab.set_cursor(cursor);
    }

    fn keypressed(
        &mut self,
        key: Key,
        rcv_editor_ret: &mut Option<editor::ResultReceiver>,
    ) -> TUIRet {
        match self.tabs[self.tab_area.active_idx()].widget.keypressed(key) {
            WidgetRet::KeyHandled => TUIRet::KeyHandled,
            WidgetRet::KeyIgnored => self.handle_keypress(key, rcv_editor_ret),
            WidgetRet::Input(input) => TUIRet::Input {
                msg: input,
                from: self.tabs[self.tab_area.active_idx()].src.clone(),
            },
            WidgetRet::Remove => unimplemented!(),
            WidgetRet::Abort => TUIRet::Abort,
        }
    }

    fn handle_keypress(
        &mut self,
        key: Key,
        rcv_editor_ret: &mut Option<editor::ResultReceiver>,
    ) -> TUIRet {
        match key {
            Key::Ctrl('n') => {
                self.next_tab();
                TUIRet::KeyHandled
            }

            Key::Ctrl('p') => {
                self.prev_tab();
                TUIRet::KeyHandled
            }

            Key::Ctrl('x') => {
                self.run_editor("", rcv_editor_ret);
                TUIRet::KeyHandled
            }

            Key::AltChar(c) => match c.to_digit(10) {
                Some(i) => {
                    let new_tab_idx: usize = if i as usize > self.tabs.len() || i == 0 {
                        self.tabs.len() - 1
                    } else {
                        i as usize - 1
                    };
                    match new_tab_idx.cmp(&self.tab_area.active_idx()) {
                        Ordering::Greater => {
                            for _ in 0..new_tab_idx - self.tab_area.active_idx() {
                                self.tab_area.next_tab_(&self.tabs);
                            }
                        }
                        Ordering::Less => {
                            for _ in 0..self.tab_area.active_idx() - new_tab_idx {
                                self.tab_area.prev_tab_(&self.tabs);
                            }
                        }
                        Ordering::Equal => {}
                    }
                    self.tabs[self.tab_area.active_idx()].set_style(TabStyle::Normal);
                    TUIRet::KeyHandled
                }
                None => {
                    // multiple tabs can have same switch character so scan
                    // forwards instead of starting from the first tab
                    for i in 1..=self.tabs.len() {
                        let idx = (self.tab_area.active_idx() + i) % self.tabs.len();
                        if self.tabs[idx].switch == Some(c) {
                            self.select_tab(idx);
                            break;
                        }
                    }
                    TUIRet::KeyHandled
                }
            },

            Key::AltArrow(Arrow::Left) => {
                self.tab_area.move_tab_left(&mut self.tabs);
                TUIRet::KeyHandled
            }

            Key::AltArrow(Arrow::Right) => {
                self.tab_area.move_tab_right(&mut self.tabs);
                TUIRet::KeyHandled
            }

            Key::AltPgDn => {
                if let TabArea::TabPanel(panel) = &mut self.tab_area {
                    panel.next_page(self.tabs.len());
                    TUIRet::KeyHandled
                } else {
                    TUIRet::KeyIgnored(Key::AltPgDn)
                }
            }

            Key::AltPgUp => {
                if let TabArea::TabPanel(panel) = &mut self.tab_area {
                    panel.prev_page(self.tabs.len());
                    TUIRet::KeyHandled
                } else {
                    TUIRet::KeyIgnored(Key::AltPgDn)
                }
            }

            key => TUIRet::KeyIgnored(key),
        }
    }

    /// Handles resize events. Call on SIGWINCH.
    pub(crate) fn resize(&mut self) {
        self.tb.resize();
        self.tb.clear();

        self.width = self.tb.width();
        self.height = self.tb.height();

        self.resize_();
    }

    /// Set terminal size. Useful when testing resizing.
    pub fn set_size(&mut self, w: u16, h: u16) {
        self.tb.set_buffer_size(w, h);

        self.width = i32::from(w);
        self.height = i32::from(h);

        self.resize_();
    }

    fn resize_(&mut self) {
<<<<<<< HEAD
        // self.statusline_visible = statusline_visible(self.width, self.height);
        let statusline_height =
            if statusline_visible(self.width, self.height) && self.show_statusline {
                1
            } else {
                0
            };

        self.tab_area
            .resize(&mut self.tabs, self.width, self.height, statusline_height);
=======
        for tab in &mut self.tabs {
            tab.widget.resize(self.width, self.height - 1);
        }
        // scroll the tab bar so that currently active tab is still visible
        let (mut tab_left, mut tab_right) = self.rendered_tabs();
        if tab_left == tab_right {
            // nothing to show
            return;
        }
        while self.active_idx < tab_left || self.active_idx >= tab_right {
            if self.active_idx >= tab_right {
                // scroll right
                self.h_scroll += self.tabs[tab_left].width() + 1;
            } else if self.active_idx < tab_left {
                // scroll left
                self.h_scroll -= self.tabs[tab_left - 1].width() + 1;
            }
            let (tab_left_, tab_right_) = self.rendered_tabs();
            tab_left = tab_left_;
            tab_right = tab_right_;
        }
        // the selected tab is visible. scroll to the left as much as possible
        // to make more tabs visible.
        let mut num_visible = tab_right - tab_left;
        loop {
            if tab_left == 0 {
                break;
            }
            // save current scroll value
            let scroll_orig = self.h_scroll;
            // scoll to the left
            self.h_scroll -= self.tabs[tab_left - 1].width() + 1;
            // get new bounds
            let (tab_left_, tab_right_) = self.rendered_tabs();
            // commit if these two conditions hold
            let num_visible_ = tab_right_ - tab_left_;
            let more_tabs_visible = num_visible_ > num_visible;
            let selected_tab_visible = self.active_idx >= tab_left_ && self.active_idx < tab_right_;
            if !(more_tabs_visible && selected_tab_visible) {
                // revert scroll value and abort
                self.h_scroll = scroll_orig;
                break;
            }
            // otherwise commit
            tab_left = tab_left_;
            num_visible = num_visible_;
        }
>>>>>>> b938bd71

        // redraw after resize
        self.draw()
    }
}

////////////////////////////////////////////////////////////////////////////////
// Rendering

impl TUI {
    pub fn draw(&mut self) {
        self.tb.clear();

        if self.height < 2 {
            return;
        }

<<<<<<< HEAD
        let statusline_height = if self.statusline_visible && self.show_statusline {
            1
        } else {
            0
        };

        let tab_area_offset = self.tab_area.calculate_x_offset(self.width);

        let active_tab = &mut self.tabs[self.tab_area.active_idx()];
        if self.show_statusline && self.statusline_visible {
            draw_statusline(
                &mut self.tb,
                self.width,
                &self.colors,
                &active_tab.visible_name(),
                active_tab.notifier,
                active_tab.widget.get_ignore_state(),
            );
        }

        active_tab.widget.draw(
            &mut self.tb,
            &self.colors,
            tab_area_offset,
            statusline_height,
        );
=======
        self.tabs[self.active_idx]
            .widget
            .draw(&mut self.tb, &self.colors, 0, 0);

        // decide whether we need to draw left/right arrows in tab bar
        let left_arr = self.draw_left_arrow();
        let right_arr = self.draw_right_arrow();

        let (tab_left, tab_right) = self.rendered_tabs();

        let mut pos_x: i32 = 0;
        if left_arr {
            let style = arrow_style(&self.tabs[0..tab_left], &self.colors);
            self.tb
                .change_cell(pos_x, self.height - 1, LEFT_ARROW, style.fg, style.bg);
            pos_x += 2;
        }

        // Debugging
        // debug!("number of tabs to draw: {}", tab_right - tab_left);
        // debug!("left_arr: {}, right_arr: {}", left_arr, right_arr);

        // finally draw the tabs
        for (tab_idx, tab) in (&self.tabs[tab_left..tab_right]).iter().enumerate() {
            tab.draw(
                &mut self.tb,
                &self.colors,
                pos_x,
                self.height - 1,
                self.active_idx == tab_idx + tab_left,
            );
            pos_x += tab.width() as i32 + 1; // +1 for margin
        }
>>>>>>> b938bd71

        self.tab_area.draw(
            &mut self.tb,
            &self.tabs,
            self.height,
            &self.colors,
            statusline_height,
        );

        self.tb.present();
    }

    ////////////////////////////////////////////////////////////////////////////
    // Interfacing with tabs

    fn apply_to_target<F>(&mut self, target: &MsgTarget, f: &F)
    where
        F: Fn(&mut Tab, bool),
    {
        // Creating a vector just to make borrow checker happy (I can't have a Vec<&mut Tab>)
        // I need to collect tabs here because of the "create if not exists" logic.
        // (see `target_idxs.is_empty()` below)
        let mut target_idxs: Vec<usize> = Vec::with_capacity(1);

        match *target {
            MsgTarget::Server { serv } => {
                for (tab_idx, tab) in self.tabs.iter().enumerate() {
                    if let MsgSource::Serv { serv: ref serv_ } = tab.src {
                        if serv == serv_ {
                            target_idxs.push(tab_idx);
                            break;
                        }
                    }
                }
            }

            MsgTarget::Chan { serv, chan } => {
                for (tab_idx, tab) in self.tabs.iter().enumerate() {
                    if let MsgSource::Chan {
                        serv: ref serv_,
                        chan: ref chan_,
                    } = tab.src
                    {
                        if serv == serv_ && chan == chan_ {
                            target_idxs.push(tab_idx);
                            break;
                        }
                    }
                }
            }

            MsgTarget::User { serv, nick } => {
                for (tab_idx, tab) in self.tabs.iter().enumerate() {
                    if let MsgSource::User {
                        serv: ref serv_,
                        nick: ref nick_,
                    } = tab.src
                    {
                        if serv == serv_ && nick == nick_ {
                            target_idxs.push(tab_idx);
                            break;
                        }
                    }
                }
            }

            MsgTarget::AllServTabs { serv } => {
                for (tab_idx, tab) in self.tabs.iter().enumerate() {
                    if tab.src.serv_name() == serv {
                        target_idxs.push(tab_idx);
                    }
                }
            }

            MsgTarget::CurrentTab => {
                target_idxs.push(self.tab_area.active_idx());
            }
        }

        // Create server/chan/user tab when necessary
        if target_idxs.is_empty() {
            if let Some(idx) = self.maybe_create_tab(target) {
                target_idxs.push(idx);
            }
        }

        for tab_idx in target_idxs {
            let is_active = self.tab_area.active_idx() == tab_idx;
            f(&mut self.tabs[tab_idx], is_active);
        }
    }

    fn maybe_create_tab(&mut self, target: &MsgTarget) -> Option<usize> {
        match *target {
            MsgTarget::Server { serv } | MsgTarget::AllServTabs { serv } => {
                self.new_server_tab(serv, None)
            }

            MsgTarget::Chan { serv, chan } => self.new_chan_tab(serv, chan),

            MsgTarget::User { serv, nick } => self.new_user_tab(serv, nick),

            _ => None,
        }
    }

    pub(crate) fn set_tab_style(&mut self, style: TabStyle, target: &MsgTarget) {
        self.apply_to_target(target, &|tab: &mut Tab, is_active: bool| {
            if !is_active
                && tab.style < style
                && !(style == TabStyle::JoinOrPart && !tab.widget.is_showing_status())
            {
                tab.set_style(style);
            }
        });
    }

    ////////////////////////////////////////////////////////////////////////////
    // Moving between tabs, horizontal scroll updates

    pub fn select_tab(&mut self, tab_idx: usize) {
        self.tab_area.select_tab(tab_idx, &self.tabs);
        self.tabs[self.tab_area.active_idx()].set_style(TabStyle::Normal);
    }

    pub(crate) fn next_tab(&mut self) {
        self.tab_area.next_tab_(&self.tabs);
        self.tabs[self.tab_area.active_idx()].set_style(TabStyle::Normal);
    }

    pub(crate) fn prev_tab(&mut self) {
        self.tab_area.prev_tab_(&self.tabs);
        self.tabs[self.tab_area.active_idx()].set_style(TabStyle::Normal);
    }

    /// An error message coming from Tiny, probably because of a command error
    /// etc. Those are not timestamped and not logged.
    pub(crate) fn add_client_err_msg(&mut self, msg: &str, target: &MsgTarget) {
        self.apply_to_target(target, &|tab: &mut Tab, _| {
            tab.widget.add_client_err_msg(msg);
        });
    }

    /// A notify message coming from tiny, usually shows a response of a command
    /// e.g. "Notifications enabled".
    pub(crate) fn add_client_notify_msg(&mut self, msg: &str, target: &MsgTarget) {
        self.apply_to_target(target, &|tab: &mut Tab, _| {
            tab.widget.add_client_notify_msg(msg);
        });
    }

    /// A message from client, usually just to indidate progress, e.g.
    /// "Connecting...". Not timestamed and not logged.
    pub(crate) fn add_client_msg(&mut self, msg: &str, target: &MsgTarget) {
        self.apply_to_target(target, &|tab: &mut Tab, _| {
            tab.widget.add_client_msg(msg);
        });
    }

    /// privmsg is a message coming from a server or client. Shown with sender's
    /// nick/name and receive time and logged.
    pub(crate) fn add_privmsg(
        &mut self,
        sender: &str,
        msg: &str,
        ts: Tm,
        target: &MsgTarget,
        highlight: bool,
        is_action: bool,
    ) {
        self.apply_to_target(target, &|tab: &mut Tab, _| {
            tab.widget
                .add_privmsg(sender, msg, Timestamp::from(ts), highlight, is_action);
            let nick = tab.widget.get_nick();
            if let Some(nick_) = nick {
                tab.notifier
                    .notify_privmsg(sender, msg, target, &nick_, highlight);
            }
        });
    }

    /// A message without any explicit sender info. Useful for e.g. in server
    /// and debug log tabs. Timestamped and logged.
    pub fn add_msg(&mut self, msg: &str, ts: Tm, target: &MsgTarget) {
        self.apply_to_target(target, &|tab: &mut Tab, _| {
            tab.widget.add_msg(msg, Timestamp::from(ts));
        });
    }

    /// Error messages related with the protocol - e.g. can't join a channel,
    /// nickname is in use etc. Timestamped and logged.
    pub(crate) fn add_err_msg(&mut self, msg: &str, ts: Tm, target: &MsgTarget) {
        self.apply_to_target(target, &|tab: &mut Tab, _| {
            tab.widget.add_err_msg(msg, Timestamp::from(ts));
        });
    }

    pub(crate) fn set_topic(&mut self, title: &str, ts: Tm, serv: &str, chan: &ChanNameRef) {
        let target = MsgTarget::Chan { serv, chan };
        self.apply_to_target(&target, &|tab: &mut Tab, _| {
            tab.widget.show_topic(title, Timestamp::from(ts));
        });
    }

    pub(crate) fn clear_nicks(&mut self, serv: &str) {
        let target = MsgTarget::AllServTabs { serv };
        self.apply_to_target(&target, &|tab: &mut Tab, _| {
            tab.widget.clear_nicks();
        });
    }

    pub(crate) fn add_nick(&mut self, nick: &str, ts: Option<Tm>, target: &MsgTarget) {
        self.apply_to_target(target, &|tab: &mut Tab, _| {
            tab.widget.join(nick, ts.map(Timestamp::from));
        });
    }

    pub(crate) fn remove_nick(&mut self, nick: &str, ts: Option<Tm>, target: &MsgTarget) {
        self.apply_to_target(target, &|tab: &mut Tab, _| {
            tab.widget.part(nick, ts.map(Timestamp::from));
        });
    }

    pub(crate) fn rename_nick(
        &mut self,
        old_nick: &str,
        new_nick: &str,
        ts: Tm,
        target: &MsgTarget,
    ) {
        self.apply_to_target(target, &|tab: &mut Tab, _| {
            tab.widget.nick(old_nick, new_nick, Timestamp::from(ts));
            // TODO: Does this actually rename the tab?
            tab.update_source(&|src: &mut MsgSource| {
                if let MsgSource::User { ref mut nick, .. } = *src {
                    nick.clear();
                    nick.push_str(new_nick);
                }
            });
        });
    }

    pub(crate) fn set_nick(&mut self, serv: &str, new_nick: &str) {
        let target = MsgTarget::AllServTabs { serv };
        self.apply_to_target(&target, &|tab: &mut Tab, _| {
            tab.widget.set_nick(new_nick.to_owned())
        });
    }

    pub(crate) fn clear(&mut self, target: &MsgTarget) {
        self.apply_to_target(target, &|tab: &mut Tab, _| tab.widget.clear());
    }

    pub(crate) fn toggle_ignore(&mut self, target: &MsgTarget) {
        if let MsgTarget::AllServTabs { serv } = *target {
            let mut status_val: bool = false;
            for tab in &self.tabs {
                if let MsgSource::Serv { serv: ref serv_ } = tab.src {
                    if serv == serv_ {
                        status_val = tab.widget.is_showing_status();
                        break;
                    }
                }
            }
            self.apply_to_target(target, &|tab: &mut Tab, _| {
                tab.widget.set_or_toggle_ignore(Some(!status_val));
            });
        } else {
            self.apply_to_target(target, &|tab: &mut Tab, _| {
                tab.widget.set_or_toggle_ignore(None);
            });
        }
    }

    // TODO: Maybe remove this and add a `create: bool` field to MsgTarget::User
    pub(crate) fn user_tab_exists(&self, serv_: &str, nick_: &str) -> bool {
        for tab in &self.tabs {
            if let MsgSource::User { ref serv, ref nick } = tab.src {
                if serv_ == serv && nick_ == nick {
                    return true;
                }
            }
        }
        false
    }

    pub(crate) fn set_notifier(&mut self, notifier: Notifier, target: &MsgTarget) {
        self.apply_to_target(target, &|tab: &mut Tab, _| {
            tab.notifier = notifier;
        });
    }

    pub(crate) fn show_notify_mode(&mut self, target: &MsgTarget) {
        self.apply_to_target(target, &|tab: &mut Tab, _| {
            let msg = match tab.notifier {
                Notifier::Off => "Notifications are off",
                Notifier::Mentions => "Notifications enabled for mentions",
                Notifier::Messages => "Notifications enabled for all messages",
            };
            tab.widget.add_client_notify_msg(msg);
        });
    }
}<|MERGE_RESOLUTION|>--- conflicted
+++ resolved
@@ -63,19 +63,9 @@
 const RELOAD_CMD: CmdUsage = CmdUsage::new("reload", "Reloads config file", "/reload");
 const TAB_UI_CMD: CmdUsage = CmdUsage::new("tabui", "Toggle the tab ui style", "/tabui");
 
-<<<<<<< HEAD
-const TUI_COMMANDS: [CmdUsage; 7] = [
-    CLEAR_CMD,
-    IGNORE_CMD,
-    NOTIFY_CMD,
-    SWITCH_CMD,
-    STATUSLINE_CMD,
-    RELOAD_CMD,
-    TAB_UI_CMD,
+const TUI_COMMANDS: [CmdUsage; 6] = [
+    CLEAR_CMD, IGNORE_CMD, NOTIFY_CMD, SWITCH_CMD, RELOAD_CMD, TAB_UI_CMD,
 ];
-=======
-const TUI_COMMANDS: [CmdUsage; 5] = [CLEAR_CMD, IGNORE_CMD, NOTIFY_CMD, SWITCH_CMD, RELOAD_CMD];
->>>>>>> b938bd71
 
 pub struct TUI {
     /// Termbox instance
@@ -133,12 +123,6 @@
             tab_area: TabArea::new(width),
             width,
             height,
-<<<<<<< HEAD
-            show_statusline: false,
-            statusline_visible: statusline_visible(width, height),
-=======
-            h_scroll: 0,
->>>>>>> b938bd71
             config_path,
         };
 
@@ -372,31 +356,18 @@
             ret
         };
 
-<<<<<<< HEAD
-        let statusline_height = if self.statusline_visible && self.show_statusline {
-            1
-        } else {
-            0
-        };
-
         let tab_area_offset = self.tab_area.calculate_x_offset(self.width);
         let message_ui_height = if tab_area_offset != 0 { 0 } else { 1 };
-=======
->>>>>>> b938bd71
         self.tabs.insert(
             idx,
             Tab {
                 alias,
-<<<<<<< HEAD
                 widget: MessagingUI::new(
                     self.width - tab_area_offset,
-                    self.height - message_ui_height - statusline_height,
+                    self.height - message_ui_height,
                     status,
                     self.scrollback,
                 ),
-=======
-                widget: MessagingUI::new(self.width, self.height - 1, status, self.scrollback),
->>>>>>> b938bd71
                 src,
                 style: TabStyle::Normal,
                 switch,
@@ -764,66 +735,8 @@
     }
 
     fn resize_(&mut self) {
-<<<<<<< HEAD
-        // self.statusline_visible = statusline_visible(self.width, self.height);
-        let statusline_height =
-            if statusline_visible(self.width, self.height) && self.show_statusline {
-                1
-            } else {
-                0
-            };
-
         self.tab_area
-            .resize(&mut self.tabs, self.width, self.height, statusline_height);
-=======
-        for tab in &mut self.tabs {
-            tab.widget.resize(self.width, self.height - 1);
-        }
-        // scroll the tab bar so that currently active tab is still visible
-        let (mut tab_left, mut tab_right) = self.rendered_tabs();
-        if tab_left == tab_right {
-            // nothing to show
-            return;
-        }
-        while self.active_idx < tab_left || self.active_idx >= tab_right {
-            if self.active_idx >= tab_right {
-                // scroll right
-                self.h_scroll += self.tabs[tab_left].width() + 1;
-            } else if self.active_idx < tab_left {
-                // scroll left
-                self.h_scroll -= self.tabs[tab_left - 1].width() + 1;
-            }
-            let (tab_left_, tab_right_) = self.rendered_tabs();
-            tab_left = tab_left_;
-            tab_right = tab_right_;
-        }
-        // the selected tab is visible. scroll to the left as much as possible
-        // to make more tabs visible.
-        let mut num_visible = tab_right - tab_left;
-        loop {
-            if tab_left == 0 {
-                break;
-            }
-            // save current scroll value
-            let scroll_orig = self.h_scroll;
-            // scoll to the left
-            self.h_scroll -= self.tabs[tab_left - 1].width() + 1;
-            // get new bounds
-            let (tab_left_, tab_right_) = self.rendered_tabs();
-            // commit if these two conditions hold
-            let num_visible_ = tab_right_ - tab_left_;
-            let more_tabs_visible = num_visible_ > num_visible;
-            let selected_tab_visible = self.active_idx >= tab_left_ && self.active_idx < tab_right_;
-            if !(more_tabs_visible && selected_tab_visible) {
-                // revert scroll value and abort
-                self.h_scroll = scroll_orig;
-                break;
-            }
-            // otherwise commit
-            tab_left = tab_left_;
-            num_visible = num_visible_;
-        }
->>>>>>> b938bd71
+            .resize(&mut self.tabs, self.width, self.height);
 
         // redraw after resize
         self.draw()
@@ -841,76 +754,16 @@
             return;
         }
 
-<<<<<<< HEAD
-        let statusline_height = if self.statusline_visible && self.show_statusline {
-            1
-        } else {
-            0
-        };
-
         let tab_area_offset = self.tab_area.calculate_x_offset(self.width);
 
         let active_tab = &mut self.tabs[self.tab_area.active_idx()];
-        if self.show_statusline && self.statusline_visible {
-            draw_statusline(
-                &mut self.tb,
-                self.width,
-                &self.colors,
-                &active_tab.visible_name(),
-                active_tab.notifier,
-                active_tab.widget.get_ignore_state(),
-            );
-        }
-
-        active_tab.widget.draw(
-            &mut self.tb,
-            &self.colors,
-            tab_area_offset,
-            statusline_height,
-        );
-=======
-        self.tabs[self.active_idx]
+
+        active_tab
             .widget
-            .draw(&mut self.tb, &self.colors, 0, 0);
-
-        // decide whether we need to draw left/right arrows in tab bar
-        let left_arr = self.draw_left_arrow();
-        let right_arr = self.draw_right_arrow();
-
-        let (tab_left, tab_right) = self.rendered_tabs();
-
-        let mut pos_x: i32 = 0;
-        if left_arr {
-            let style = arrow_style(&self.tabs[0..tab_left], &self.colors);
-            self.tb
-                .change_cell(pos_x, self.height - 1, LEFT_ARROW, style.fg, style.bg);
-            pos_x += 2;
-        }
-
-        // Debugging
-        // debug!("number of tabs to draw: {}", tab_right - tab_left);
-        // debug!("left_arr: {}, right_arr: {}", left_arr, right_arr);
-
-        // finally draw the tabs
-        for (tab_idx, tab) in (&self.tabs[tab_left..tab_right]).iter().enumerate() {
-            tab.draw(
-                &mut self.tb,
-                &self.colors,
-                pos_x,
-                self.height - 1,
-                self.active_idx == tab_idx + tab_left,
-            );
-            pos_x += tab.width() as i32 + 1; // +1 for margin
-        }
->>>>>>> b938bd71
-
-        self.tab_area.draw(
-            &mut self.tb,
-            &self.tabs,
-            self.height,
-            &self.colors,
-            statusline_height,
-        );
+            .draw(&mut self.tb, &self.colors, tab_area_offset, 0);
+
+        self.tab_area
+            .draw(&mut self.tb, &self.tabs, self.height, &self.colors);
 
         self.tb.present();
     }
