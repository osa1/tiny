--- conflicted
+++ resolved
@@ -1,11 +1,7 @@
 use crate::tui::TUI;
 
 use libtiny_ui::*;
-<<<<<<< HEAD
-use term_input::Key;
-=======
 use term_input::{Event, Key};
->>>>>>> d17cfdfc
 use termbox_simple::CellBuf;
 use time::Tm;
 
@@ -65,14 +61,9 @@
             Found:\n\
             {}\n\
             {}\n\
-<<<<<<< HEAD
-            {}\n",
-            line, screen_filtered, line, line, found, line
-=======
             {}\n\
             Called by: {}\n",
             line, screen_filtered, line, line, found, line, caller
->>>>>>> d17cfdfc
         );
     }
 }
@@ -221,8 +212,74 @@
          |+123456              |
          |osa1:                |
          |< #chan              |";
-<<<<<<< HEAD
-    expect_screen(screen, &tui, 21, 4);
+    expect_screen(screen, &tui, 21, 4, Location::caller());
+}
+
+#[test]
+fn ctrl_w() {
+    let mut tui = TUI::new_test(30, 3);
+    let serv = "irc.server_1.org";
+    let chan = "#chan";
+    tui.new_server_tab(serv, None);
+    tui.set_nick(serv, "osa1");
+    tui.new_chan_tab(serv, chan);
+    tui.next_tab();
+    tui.next_tab();
+
+    enter_string(&mut tui, "alskdfj asldkf asldkf aslkdfj aslkdfj asf");
+
+    tui.draw();
+
+    #[rustfmt::skip]
+    let screen =
+        "|                              |
+         |osa1: dkf aslkdfj aslkdfj asf |
+         |< irc.server_1.org #chan      |";
+    expect_screen(screen, &tui, 30, 3, Location::caller());
+
+    tui.handle_input_event(Event::Key(Key::Ctrl('w')));
+    tui.draw();
+
+    #[rustfmt::skip]
+    let screen =
+        "|                              |
+         |osa1: asldkf aslkdfj aslkdfj  |
+         |< irc.server_1.org #chan      |";
+
+    expect_screen(screen, &tui, 30, 3, Location::caller());
+
+    println!("~~~~~~~~~~~~~~~~~~~~~~");
+    tui.handle_input_event(Event::Key(Key::Ctrl('w')));
+    println!("~~~~~~~~~~~~~~~~~~~~~~");
+    tui.draw();
+
+    /*
+    The buggy behavior was as below:
+
+    let screen =
+        "|                              |
+         |osa1:  asldkf aslkdfj         |
+         |< irc.server_1.org #chan      |";
+    */
+
+    #[rustfmt::skip]
+    let screen =
+        "|                              |
+         |osa1:  asldkf asldkf aslkdfj  |
+         |< irc.server_1.org #chan      |";
+
+    expect_screen(screen, &tui, 30, 3, Location::caller());
+
+    tui.handle_input_event(Event::Key(Key::Ctrl('w')));
+    tui.draw();
+
+    #[rustfmt::skip]
+    let screen =
+        "|                              |
+         |osa1: alskdfj asldkf asldkf   |
+         |< irc.server_1.org #chan      |";
+
+    expect_screen(screen, &tui, 30, 3, Location::caller());
 }
 
 // Tests text field wrapping (text_field_wrap setting)
@@ -255,29 +312,11 @@
         let event = term_input::Event::Key(Key::Char('b'));
         tui.handle_input_event(event);
     }
-=======
-    expect_screen(screen, &tui, 21, 4, Location::caller());
-}
-
-#[test]
-fn ctrl_w() {
-    let mut tui = TUI::new_test(30, 3);
-    let serv = "irc.server_1.org";
-    let chan = "#chan";
-    tui.new_server_tab(serv, None);
-    tui.set_nick(serv, "osa1");
-    tui.new_chan_tab(serv, chan);
-    tui.next_tab();
-    tui.next_tab();
-
-    enter_string(&mut tui, "alskdfj asldkf asldkf aslkdfj aslkdfj asf");
->>>>>>> d17cfdfc
-
-    tui.draw();
-
-    #[rustfmt::skip]
-    let screen =
-<<<<<<< HEAD
+
+    tui.draw();
+
+    #[rustfmt::skip]
+    let screen =
     "|                                        |
      |                                        |
      |                                        |
@@ -287,23 +326,14 @@
      |   bbbbb                                |
      |mentions chat.freenode.net              |";
 
-    expect_screen(screen, &tui, 40, 8);
+    expect_screen(screen, &tui, 40, 8, Location::caller());
 
     // Test resizing
     tui.set_size(46, 8);
-=======
-        "|                              |
-         |osa1: dkf aslkdfj aslkdfj asf |
-         |< irc.server_1.org #chan      |";
-    expect_screen(screen, &tui, 30, 3, Location::caller());
-
-    tui.handle_input_event(Event::Key(Key::Ctrl('w')));
->>>>>>> d17cfdfc
-    tui.draw();
-
-    #[rustfmt::skip]
-    let screen =
-<<<<<<< HEAD
+    tui.draw();
+
+    #[rustfmt::skip]
+    let screen =
     "|                                              |
      |                                              |
      |                                              |
@@ -313,7 +343,7 @@
      |x: aaaaaaaaaaaaaaaaaaaaaaaaaaaaaaaaaaaaabbbbb |
      |mentions chat.freenode.net                    |";
 
-    expect_screen(screen, &tui, 46, 8);
+    expect_screen(screen, &tui, 46, 8, Location::caller());
 
     // Reset size
     tui.set_size(40, 8);
@@ -338,7 +368,7 @@
      |x: aaaaaaaaaaaaaaaaaaaaaaaaaaaaaaaaaaaa |
      |mentions chat.freenode.net              |";
 
-    expect_screen(screen, &tui, 40, 8);
+    expect_screen(screen, &tui, 40, 8, Location::caller());
 
     // On making screen smaller we should fall back to scrolling
     tui.set_size(30, 8);
@@ -359,7 +389,7 @@
      |x: aaaaaaaaaaaaaaaaaaaaabbbbb |
      |mentions chat.freenode.net    |";
 
-    expect_screen(screen, &tui, 30, 8);
+    expect_screen(screen, &tui, 30, 8, Location::caller());
 
     tui.set_size(40, 8);
     tui.draw();
@@ -375,7 +405,7 @@
      |   bbbb                                 |
      |mentions chat.freenode.net              |";
 
-    expect_screen(screen, &tui, 40, 8);
+    expect_screen(screen, &tui, 40, 8, Location::caller());
 
     // Wrapping on words - splits lines on whitespace
     for _ in 0..6 {
@@ -391,42 +421,10 @@
         tui.handle_input_event(event);
     }
 
-=======
-        "|                              |
-         |osa1: asldkf aslkdfj aslkdfj  |
-         |< irc.server_1.org #chan      |";
-
-    expect_screen(screen, &tui, 30, 3, Location::caller());
-
-    println!("~~~~~~~~~~~~~~~~~~~~~~");
-    tui.handle_input_event(Event::Key(Key::Ctrl('w')));
-    println!("~~~~~~~~~~~~~~~~~~~~~~");
-    tui.draw();
-
-    /*
-    The buggy behavior was as below:
-
-    let screen =
-        "|                              |
-         |osa1:  asldkf aslkdfj         |
-         |< irc.server_1.org #chan      |";
-    */
-
-    #[rustfmt::skip]
-    let screen =
-        "|                              |
-         |osa1:  asldkf asldkf aslkdfj  |
-         |< irc.server_1.org #chan      |";
-
-    expect_screen(screen, &tui, 30, 3, Location::caller());
-
-    tui.handle_input_event(Event::Key(Key::Ctrl('w')));
->>>>>>> d17cfdfc
-    tui.draw();
-
-    #[rustfmt::skip]
-    let screen =
-<<<<<<< HEAD
+    tui.draw();
+
+    #[rustfmt::skip]
+    let screen =
     "|                                        |
      |                                        |
      |                                        |
@@ -436,15 +434,8 @@
      |   bbbbb                                |
      |mentions chat.freenode.net              |";
 
-    expect_screen(screen, &tui, 40, 8);
+    expect_screen(screen, &tui, 40, 8, Location::caller());
 
     // TODO: Test changing nick (osa: I don't understand how nick length is taken into account when
     // falling back to scrolling)
-=======
-        "|                              |
-         |osa1: alskdfj asldkf asldkf   |
-         |< irc.server_1.org #chan      |";
-
-    expect_screen(screen, &tui, 30, 3, Location::caller());
->>>>>>> d17cfdfc
 }