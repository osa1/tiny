//! UI event handling

use crate::cmd::{parse_cmd, CmdArgs, ParseCmdResult};
use crate::config;
use libtiny_client::Client;
use libtiny_common::{ChanNameRef, MsgSource, MsgTarget, TabStyle};
use libtiny_logger::Logger;
use libtiny_tui::TUI;

use time::Tm;
use tokio::sync::mpsc;
use tokio_stream::wrappers::ReceiverStream;
use tokio_stream::StreamExt;

macro_rules! delegate {
    ( $name:ident ( $( $x:ident: $t:ty, )* )) => {
        pub(crate) fn $name(&self, $($x: $t,)*) {
            self.ui.$name( $( $x, )* );
            if let Some(logger) = &self.logger {
                logger.$name( $( $x, )* );
            }
        }
    }
}

macro_rules! delegate_ui {
    ( $name:ident ( $( $x:ident: $t:ty, )* ) $(->$ret:ty )? ) => {
        pub(crate) fn $name(&self, $($x: $t,)*) $(-> $ret)? {
            self.ui.$name( $( $x, )* )
        }
    }
}

#[derive(Clone)]
pub(crate) struct UI {
    ui: TUI,
    logger: Option<Logger>,
}

impl UI {
    pub(crate) fn new(ui: TUI, logger: Option<Logger>) -> UI {
        UI { ui, logger }
    }

    pub(crate) fn new_server_tab(&self, serv_name: &str, alias: Option<String>) {
        self.ui.new_server_tab(serv_name, alias);
        if let Some(logger) = &self.logger {
            logger.new_server_tab(serv_name);
        }
    }

    delegate!(close_server_tab(serv: &str,));
    delegate!(new_chan_tab(serv: &str, chan: &ChanNameRef,));
    delegate!(close_chan_tab(serv: &str, chan: &ChanNameRef,));
    delegate!(close_user_tab(serv: &str, nick: &str,));
    delegate!(add_client_msg(msg: &str, target: &MsgTarget,));
    delegate!(add_msg(msg: &str, ts: Tm, target: &MsgTarget,));
    delegate!(add_privmsg(
        sender: &str,
        msg: &str,
        ts: Tm,
        target: &MsgTarget,
        highlight: bool,
        is_action: bool,
    ));
    delegate!(add_nick(nick: &str, ts: Option<Tm>, target: &MsgTarget,));
    delegate!(remove_nick(nick: &str, ts: Option<Tm>, target: &MsgTarget,));
    delegate!(rename_nick(
        old_nick: &str,
        new_nick: &str,
        ts: Tm,
        target: &MsgTarget,
    ));
    delegate!(set_topic(
        topic: &str,
        ts: Tm,
        serv: &str,
        chan: &ChanNameRef,
    ));

    delegate_ui!(draw());
    delegate_ui!(add_err_msg(msg: &str, ts: Tm, target: &MsgTarget,));
    delegate_ui!(add_client_err_msg(msg: &str, target: &MsgTarget,));
    delegate_ui!(clear_nicks(serv: &str,));
    delegate_ui!(set_nick(serv: &str, nick: &str,));
    delegate_ui!(set_tab_style(style: TabStyle, target: &MsgTarget,));
    delegate_ui!(user_tab_exists(serv_name: &str, nick: &str,) -> bool);
    delegate_ui!(show_help_tab(messages: &[String],));

    pub(crate) fn current_tab(&self) -> Option<MsgSource> {
        self.ui.current_tab()
    }
}

pub(crate) async fn task(
    defaults: config::Defaults,
    ui: UI,
    mut clients: Vec<Client>,
    rcv_ev: mpsc::Receiver<libtiny_common::Event>,
) {
    let mut rcv_ev = ReceiverStream::new(rcv_ev);
    while let Some(ev) = rcv_ev.next().await {
        handle_input_ev(&defaults, &ui, &mut clients, ev);
        ui.draw();
    }
}

fn handle_input_ev(
    defaults: &config::Defaults,
    ui: &UI,
    clients: &mut Vec<Client>,
    ev: libtiny_common::Event,
) {
    use libtiny_common::Event::*;
    match ev {
        Abort => {
            for client in clients {
                client.quit(None);
            }
        }
        Msg { msg, source } => {
            send_msg(ui, clients, &source, msg, false);
        }
        Lines { lines, source } => {
            for line in lines.into_iter() {
                send_msg(ui, clients, &source, line, false)
            }
        }
        Cmd { cmd, source } => handle_cmd(defaults, ui, clients, source, &cmd),
    }
}

fn handle_cmd(
    defaults: &config::Defaults,
    ui: &UI,
    clients: &mut Vec<Client>,
    src: MsgSource,
    cmd: &str,
) {
    match parse_cmd(cmd) {
        ParseCmdResult::Ok { cmd, rest } => {
            let cmd_args = CmdArgs {
                args: rest,
                defaults,
                ui,
                clients,
                src,
            };
            (cmd.cmd_fn)(cmd_args);
        }
        // ParseCmdResult::Ambiguous(vec) => {
        //     self.ui.add_client_err_msg(
        //         &format!("Unsupported command: \"/{}\"", msg),
        //         &MsgTarget::CurrentTab,
        //     );
        //     self.ui.add_client_err_msg(
        //         &format!("Did you mean one of {:?} ?", vec),
        //         &MsgTarget::CurrentTab,
        //     );
        // },
        ParseCmdResult::Unknown => ui.add_client_err_msg(
            &format!("Unsupported command: \"/{}\"", cmd),
            &MsgTarget::CurrentTab,
        ),
    }
}

// TODO: move this somewhere else
pub(crate) fn send_msg(
    ui: &UI,
    clients: &mut Vec<Client>,
    src: &MsgSource,
    msg: String,
    is_action: bool,
) {
<<<<<<< HEAD
    if src.serv_name() == "mentions" || src.serv_name() == "help" {
        if clients.len() == 0 {
=======
    if src.serv_name() == "mentions" {
        if clients.is_empty() {
>>>>>>> c604b973
            ui.add_client_err_msg(
                "No connected server found, please use `/connect <server>` to connect to a server",
                &MsgTarget::CurrentTab,
            );
        } else {
            ui.add_client_err_msg(
                &format!(
                    "You are on the {} tab, please use `/switch <tab name>` to switch to a tab",
                    src.serv_name()
                ),
                &MsgTarget::CurrentTab,
            );
        }
        return;
    }

    let client = clients
        .iter_mut()
        .find(|client| client.get_serv_name() == src.serv_name())
        .unwrap();

    // TODO: For errors:
    //
    // ui.add_client_err_msg(
    //     &format!("Can't find server: {}", serv),
    //     &MsgTarget::CurrentTab,
    // );

    // `ui_target`: Where to show the message on ui
    // `msg_target`: Actual PRIVMSG target to send to the server
    let (ui_target, msg_target): (MsgTarget, &str) = {
        match src {
            MsgSource::Serv { .. } => {
                // we don't split raw messages to 512-bytes long chunks
                client.raw_msg(&msg);
                return;
            }

            MsgSource::Chan { ref serv, ref chan } => {
                (MsgTarget::Chan { serv, chan }, chan.display())
            }

            MsgSource::User { ref serv, ref nick } => {
                let msg_target = if nick.eq_ignore_ascii_case("nickserv")
                    || nick.eq_ignore_ascii_case("chanserv")
                {
                    MsgTarget::Server { serv }
                } else {
                    MsgTarget::User { serv, nick }
                };
                (msg_target, nick)
            }
        }
    };

    let ts = time::now();
    let extra_len = msg_target.len()
        + if is_action {
            9 // "\0x1ACTION \0x1".len()
        } else {
            0
        };
    for msg in client.split_privmsg(extra_len, &msg) {
        client.privmsg(msg_target, msg, is_action);
        ui.add_privmsg(&client.get_nick(), msg, ts, &ui_target, false, is_action);
    }
}<|MERGE_RESOLUTION|>--- conflicted
+++ resolved
@@ -173,13 +173,8 @@
     msg: String,
     is_action: bool,
 ) {
-<<<<<<< HEAD
     if src.serv_name() == "mentions" || src.serv_name() == "help" {
-        if clients.len() == 0 {
-=======
-    if src.serv_name() == "mentions" {
         if clients.is_empty() {
->>>>>>> c604b973
             ui.add_client_err_msg(
                 "No connected server found, please use `/connect <server>` to connect to a server",
                 &MsgTarget::CurrentTab,
